--- conflicted
+++ resolved
@@ -32,12 +32,6 @@
     run_profiler: bool = False
     profile_folder: str = "fsdp/profile_tracing"
 
-<<<<<<< HEAD
-=======
-    # backward prefetch
-    backward_prefetch = None  # BackwardPrefetch.BACKWARD_PRE
-
->>>>>>> f0965d71
     # disable forward_prefetch since it currently doesn't work with activation
     # checkpointing for several cases
     forward_prefetch = False
@@ -72,7 +66,7 @@
     # backward_prefetch = None
 
     use_non_recursive_wrapping: bool = False
-    backward_prefetch = BackwardPrefetch.BACKWARD_PRE
+    backward_prefetch = None  # BackwardPrefetch.BACKWARD_PRE
 
 
 def get_policy_base(blocks):

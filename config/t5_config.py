--- conflicted
+++ resolved
@@ -21,16 +21,10 @@
     # google/t5-v1_1-small
     # google/t5-v1_1-base
     # google/t5-v1_1-large
-<<<<<<< HEAD
     # google/t5-v1_1-xl  #2b
     # google/t5-v1_1-xxl #8b
     # t5-11b
-    tokenizer = "t5-small"
-=======
-    # google/t5-v1_1-xl  #3b
-    # google/t5-v1_1-xxl #11b
     tokenizer = "t5-large"
->>>>>>> f0965d71
 
     # checkpoint models
     save_model_checkpoint: bool = False
